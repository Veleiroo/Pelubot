--- conflicted
+++ resolved
@@ -87,26 +87,6 @@
   };
 
   return (
-<<<<<<< HEAD
-    <>
-      <BookingSteps />
-      <BookingSection title="Selecciona un servicio" subtitle="Elige el servicio que deseas reservar y comienza tu experiencia">
-        <div role="list" className="grid grid-cols-1 sm:grid-cols-2 lg:grid-cols-3 gap-6">
-          {services.map((s) => (
-            <ServiceCard
-              key={s.id}
-              title={s.name}
-              duration={`${s.duration_min} minutos`}
-              price={`${s.price_eur} €`}
-              icon={iconMap[s.id] || Sparkles}
-              onSelect={() => onSelect(s.id)}
-              attrsId={`svc-${s.id}-attrs`}
-            />
-          ))}
-        </div>
-      </BookingSection>
-    </>
-=======
     <BookingLayout steps={steps} title="Selecciona un servicio" subtitle="Elige el servicio que deseas reservar">
       <div className="grid gap-6 sm:grid-cols-2 lg:grid-cols-3">
         {services.map((s) => (
@@ -125,12 +105,7 @@
                   <span>Precio: {s.price_eur} €</span>
                 </div>
               </div>
-              <Button
-                onClick={() => onSelect(s.id)}
-                className="w-full"
-                size="lg"
-                aria-label={`Seleccionar servicio ${s.name}`}
-              >
+              <Button onClick={() => onSelect(s.id)} className="w-full" size="lg">
                 Seleccionar
               </Button>
             </CardContent>
@@ -138,7 +113,6 @@
         ))}
       </div>
     </BookingLayout>
->>>>>>> d4888baf
   );
 };
 
